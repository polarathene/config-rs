--- conflicted
+++ resolved
@@ -3,23 +3,14 @@
   - repo: https://github.com/pre-commit/pre-commit-hooks
     rev: v5.0.0
     hooks:
-<<<<<<< HEAD
-=======
     - id: check-yaml
     - id: check-json
     - id: check-toml
->>>>>>> 6acb890d
     - id: check-merge-conflict
     - id: check-case-conflict
-<<<<<<< HEAD
-      stages: [commit]
-  - repo: https://github.com/crate-ci/typos
-    rev: v1.26.0
-=======
     - id: detect-private-key
   - repo: https://github.com/crate-ci/typos
     rev: v1.32.0
->>>>>>> 6acb890d
     hooks:
     - id: typos
   - repo: https://github.com/crate-ci/committed
